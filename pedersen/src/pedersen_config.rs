use ark_ec::{
    models::CurveConfig,
    short_weierstrass::{self as sw, SWCurveConfig},
    AffineRepr, CurveGroup,
};

use ark_serialize::{CanonicalDeserialize, CanonicalSerialize};
use ark_std::{ops::Mul, UniformRand};
use rand::{CryptoRng, RngCore};
use std::ops;

use digest::{ExtendableOutputDirty, Update, XofReader};
use sha3::Shake256;

pub trait PedersenConfig: SWCurveConfig {
    /// Second generator that's used in Pedersen commitments. Corresponds to H.
    const GENERATOR2: sw::Affine<Self>;

    /// The curve type that maps to this PedersenConfig.
    /// For example, for T256 it would be P256.
    /// This curve type needs to be both a CurveConfig (so we can access the ScalarField / BaseField
    /// structures) and a SWCurveConfig (so we can access the generators).
    type OCurve: CurveConfig + SWCurveConfig;

    /// The security level associated with this particular Pedersen Config. This should
    /// be set from the user side. For NIST curves, a prime of bit size |p| provides approximately
    /// |p|/2 bits of security.
    const SECPARAM: usize;

<<<<<<< HEAD
    /// This function takes an `x` in OCurve's ScalarField and converts it
    /// into an element of the ScalarField of the current curve.
    ///
    /// * `x` - the element ∈ OCurve's ScalarField.
    ///
=======
    /// Converts an element from OCurve's ScalarField to the current curve's ScalarField.
    ///
    /// This function takes an `x` in OCurve's ScalarField and converts it
    /// into an element of the ScalarField of the current curve.
    ///
    /// # Arguments
    ///
    /// * `x` - the element ∈ OCurve's ScalarField.
    ///
    /// # Returns
    ///
>>>>>>> 53359bcf
    /// Returns `x` as an element of Self::ScalarField.
    fn from_oc(
        x: <Self::OCurve as CurveConfig>::ScalarField,
    ) -> <Self as CurveConfig>::ScalarField {
        let x_bt: num_bigint::BigUint = x.into();
        <Self as CurveConfig>::ScalarField::from(x_bt)
    }

    /// This function takes an `x` in the OCurve's BaseField and converts
    /// it into an element of the Scalar field of the OCurve.
    ///
    /// * `x` - the element ∈ OCurve's BaseField.
    ///
<<<<<<< HEAD
=======
    /// # Returns
    ///
>>>>>>> 53359bcf
    /// Returns `y` ∈ OCurve's ScalarField.
    fn from_ob_to_os(
        x: <Self::OCurve as CurveConfig>::BaseField,
    ) -> <Self::OCurve as CurveConfig>::ScalarField;

    /// This function takes an `x` in the OCurve's BaseField and converts
    /// it into an element of the ScalarField of the current curve.
    ///
    /// * `x` - the element ∈ OCurve's BaseField.
    ///
<<<<<<< HEAD
=======
    /// # Returns
    ///
>>>>>>> 53359bcf
    /// Returns `x` as an element of Self::ScalarField.
    fn from_ob_to_sf(
        x: <Self::OCurve as CurveConfig>::BaseField,
    ) -> <Self as CurveConfig>::ScalarField;

    /// This function takes an `x` in the OCurve's ScalarField and converts
    /// it into an element of the ScalarField of the current curve.
    ///
    /// * `x` - the element ∈ OCurve's ScalarField.
    ///
<<<<<<< HEAD
=======
    /// # Returns
    ///
>>>>>>> 53359bcf
    /// Returns `x` as an element of Self::ScalarField.
    fn from_os_to_sf(
        x: <Self::OCurve as CurveConfig>::ScalarField,
    ) -> <Self as CurveConfig>::ScalarField;

    /// This function takes an `x` in  Self::BaseField and converts
    /// it into an element of the ScalarField of the current curve.
    ///
    /// * `x` - the element ∈ Self::BaseField.
    ///
<<<<<<< HEAD
=======
    /// # Returns
    ///
>>>>>>> 53359bcf
    /// Returns `x` as an element of Self::ScalarField.
    fn from_bf_to_sf(x: <Self as CurveConfig>::BaseField) -> <Self as CurveConfig>::ScalarField;

    fn from_u64_to_sf(x: u64) -> <Self as CurveConfig>::ScalarField;

    /// This function accepts a challenge slice (ideally produced by a transcript)
    /// and converts it into an element of Self::ScalarField.
    /// This function exists primarily to circumvent an API issue with Merlin.
<<<<<<< HEAD
    ///
    /// * `chal_buf` - a slice of bytes (representing a serialised curve point),
    ///   to be used to make a element of the ScalarField.
=======
    /// * `chal_buf` - a slice of bytes (representing a serialised curve point), to be used to
    ///                make a element of the ScalarField.
    ///
    /// # Returns
>>>>>>> 53359bcf
    ///
    /// Returns a scalar field element.
    fn make_challenge_from_buffer(chal_buf: &[u8]) -> <Self as CurveConfig>::ScalarField {
        <Self as CurveConfig>::ScalarField::deserialize_compressed(chal_buf).unwrap()
    }

    /// This function accepts an element `val` of OCurve::BaseField and
    /// forms a commitment C = val * g + r*h, where `g` and `h` are generators of the Self::Curve.
    /// This function uses the supplied rng to produce the random value `r`.
    /// # Arguments
    /// * `val` - the value to which we are committing.
    /// * `rng` - the random number generator that is being used.
    ///   This must be a cryptographically secure RNG.
    fn make_commitment_from_other<T: RngCore + CryptoRng>(
        val: <<Self as PedersenConfig>::OCurve as CurveConfig>::BaseField,
        rng: &mut T,
    ) -> PedersenComm<Self> {
        PedersenComm::new(Self::from_ob_to_sf(val), rng)
    }

<<<<<<< HEAD
    /// This function accepts a single bit value `v` and returns:
    /// * -1 (in the ScalarField) if `v == 0`.
    /// *  1 (in the ScalarField) if `v == 1`.
    ///
    /// For any other value of `v` this function panics.
=======
    /// make_single_bit_challenge. This function accepts a single bit value `v` and returns:
    ///
    /// * -1 (in the ScalarField) if `v == 0`.
    /// *  1 (in the ScalarField) if `v == 1`.
    ///
    /// For any other value of `v`, this function panics.
>>>>>>> 53359bcf
    ///
    /// # Arguments
    /// * `v` - the single bit challenge.
    fn make_single_bit_challenge(v: u8) -> <Self as CurveConfig>::ScalarField;

    /// This acts as a second generator for OCurve. The reason why this
    /// exists is to allow Pedersen Commitments over OCurve to be easy to form.
    const OGENERATOR2: sw::Affine<Self::OCurve>;

    /// This constant is the representation of "1" in the ScalarField of `Self`.
    const CP1: Self::ScalarField;

    /// This constant is the representation of "-1" in the ScalarField of `Self`.
    const CM1: Self::ScalarField;

    /// This function accepts a series of affine points (from the underyling OCurve)
    /// and creates commitments to each co-ordinate of each point, returning the results as a tuple.
    /// The formed commitments are commitments over the relevant T Curve.
    ///
    /// # Arguments
    /// * `a`: one of the summands.
    /// * `b`: the other summand.
    /// * `t`: the target point (i.e `t = a + b`).
    /// * `rng`: the RNG that is used. Must be cryptographically secure.
    #[allow(clippy::type_complexity)]
    fn create_commitments_to_coords<T: RngCore + CryptoRng>(
        a: sw::Affine<<Self as PedersenConfig>::OCurve>,
        b: sw::Affine<<Self as PedersenConfig>::OCurve>,
        t: sw::Affine<<Self as PedersenConfig>::OCurve>,
        rng: &mut T,
    ) -> (
        PedersenComm<Self>,
        PedersenComm<Self>,
        PedersenComm<Self>,
        PedersenComm<Self>,
        PedersenComm<Self>,
        PedersenComm<Self>,
    ) {
        (
            Self::make_commitment_from_other(a.x, rng),
            Self::make_commitment_from_other(a.y, rng),
            Self::make_commitment_from_other(b.x, rng),
            Self::make_commitment_from_other(b.y, rng),
            Self::make_commitment_from_other(t.x, rng),
            Self::make_commitment_from_other(t.y, rng),
        )
    }

    /// This function is a helper function for returning a random value from
    /// the scalar field of the OCurve.
    ///
    /// # Arguments
<<<<<<< HEAD
    /// * `rng` - the random number generator used to produce the random value.
    ///   Must be a cryptographically secure RNG.
=======
    /// * `rng` - the random number generator used to produce the random value. Must be a cryptographically
    /// secure RNG.
>>>>>>> 53359bcf
    ///
    /// Returns a random scalar value from OCurve::ScalarField.
    fn get_random_p<T: RngCore + CryptoRng>(
        rng: &mut T,
    ) -> <Self::OCurve as CurveConfig>::ScalarField {
        <Self::OCurve as CurveConfig>::ScalarField::rand(rng)
    }

    /// This function accepts a value (`val` ∈ OCurve::ScalarField)
    /// and produces a new Pedersen Commitment C = val*g + r*h, where `g`, `h` are public
    /// generators of OCurve and `r` is a random element of OCurve::ScalarField.
    ///
    /// # Arguments
    /// * `val - the value that is being committed to.
<<<<<<< HEAD
    /// * `rng` - the random number generator used to produce the random value.
    ///   Must be a cryptographically secure RNG.
=======
    /// * `rng` - the random number generator used to produce the random value. Must be a cryptographically
    /// secure RNG.
>>>>>>> 53359bcf
    ///
    /// Returns a new commitment to `val` as a tuple.
    fn create_commit_other<T: RngCore + CryptoRng>(
        val: &<Self::OCurve as CurveConfig>::ScalarField,
        rng: &mut T,
    ) -> (
        sw::Affine<Self::OCurve>,
        <Self::OCurve as CurveConfig>::ScalarField,
    ) {
        Self::create_commit_other_with_both(val, &Self::get_random_p(rng))
    }

    /// This function accepts a values (`vals` ∈ OCurve::ScalarField)
    /// and produces a new Pedersen Commitment C = (vals)*g + r*h, where `g`, `h` are public
    /// generators of OCurve and `r` is a random element of OCurve::ScalarField.
    ///
    /// # Arguments
    /// * `vals - the values that is being committed to.
<<<<<<< HEAD
    /// * `rng` - the random number generator used to produce the random value.
    ///   Must be a cryptographically secure RNG.
=======
    /// * `rng` - the random number generator used to produce the random value. Must be a cryptographically
    /// secure RNG.
>>>>>>> 53359bcf
    ///
    /// Returns a new commitment to `val` as a tuple.
    fn create_multi_commit_other<T: RngCore + CryptoRng>(
        vals: Vec<&<Self::OCurve as CurveConfig>::ScalarField>,
        rng: &mut T,
    ) -> (
        sw::Affine<Self::OCurve>,
        <Self::OCurve as CurveConfig>::ScalarField,
    ) {
        Self::create_multi_commit_other_with_both(vals, &Self::get_random_p(rng))
    }

    /// This function accepts a value (`val` ∈ OCurve::ScalarField)
    /// and some randomness (`r` ∈ OCurve::ScalarField) and returns a new Pedersen Commitment C =
    /// val*g + r*h, where `g`, `h` are public generators of OCurve.
    ///
    /// # Arguments
    /// * `val - the value that is being committed to.
    /// * `r` - the randomness value.
    ///
    /// Returns a new commitment to `val` as a tuple.
    fn create_commit_other_with_both(
        val: &<Self::OCurve as CurveConfig>::ScalarField,
        r: &<Self::OCurve as CurveConfig>::ScalarField,
    ) -> (
        sw::Affine<Self::OCurve>,
        <Self::OCurve as CurveConfig>::ScalarField,
    ) {
        (
            (<Self::OCurve as SWCurveConfig>::GENERATOR * (*val) + Self::OGENERATOR2.mul(r))
                .into_affine(),
            *r,
        )
    }

    /// This function accepts a list of values (`vals` ∈ OCurve::ScalarField)
    /// and some randomness (`r` ∈ OCurve::ScalarField) and returns a new Pedersen Commitment C =
    /// (vals_i*g) + r*h, where `g`, `h` are public generators of OCurve.
    ///
    /// # Arguments
    /// * `vals - the values that are being committed to.
    /// * `r` - the randomness value.
    ///
    /// Returns a new commitment to `vals` as a tuple.
    fn create_multi_commit_other_with_both(
        vals: Vec<&<Self::OCurve as CurveConfig>::ScalarField>,
        r: &<Self::OCurve as CurveConfig>::ScalarField,
    ) -> (
        sw::Affine<Self::OCurve>,
        <Self::OCurve as CurveConfig>::ScalarField,
    ) {
        let mut total: <Self::OCurve as CurveConfig>::ScalarField = Default::default();

        for i in &vals {
            total += *i
        }

        let ret: sw::Affine<Self::OCurve> = ((<Self::OCurve as SWCurveConfig>::GENERATOR * total)
            + (Self::OGENERATOR2.mul(r).into_affine()))
        .into();

        (ret, *r)
    }

    /// new_other_with_both. This function accepts two values `x`, `r` ∈ OCurve::ScalarField
    /// and uses them to form a new Pedersen Commitment in Self::Curve. Namely, this function
    /// returns C = xg + rh, where `g` and `r` are publicly known generators of Self::Curve.
    /// # Arguments
    /// * `x` - the value that is being committed to.
    /// * `r` - the randomness value that is being used.
    fn new_other_with_both(
        x: &<Self::OCurve as CurveConfig>::ScalarField,
        r: &<Self::OCurve as CurveConfig>::ScalarField,
    ) -> sw::Affine<Self::OCurve> {
        (<Self::OCurve as SWCurveConfig>::GENERATOR * (*x) + Self::OGENERATOR2.mul(r)).into_affine()
    }

    /// new_other_multiple_with_both. This function accepts two values `vals`, `r` ∈ OCurve::ScalarField
    /// and uses them to form a new Pedersen Commitment in Self::Curve. Namely, this function
    /// returns C = g(vals) + rh, where `g` and `r` are publicly known generators of Self::Curve.
    /// # Arguments
    /// * `vals` - the value that is being committed to.
    /// * `r` - the randomness value that is being used.
    fn new_other_multiple_with_both(
        vals: Vec<&<Self::OCurve as CurveConfig>::ScalarField>,
        r: &<Self::OCurve as CurveConfig>::ScalarField,
    ) -> sw::Affine<Self::OCurve> {
        let mut total: <Self::OCurve as CurveConfig>::ScalarField = Default::default();
        for i in &vals {
            total += *i
        }

        (<Self::OCurve as SWCurveConfig>::GENERATOR * total + Self::OGENERATOR2.mul(r))
            .into_affine()
    }
}

/// Generators. This structure holds the generators for a multi-commitment.
#[derive(CanonicalSerialize, CanonicalDeserialize)]
pub struct Generators<P: PedersenConfig> {
    pub generators: Vec<sw::Affine<P>>,
}

impl<P: PedersenConfig> Clone for Generators<P> {
    fn clone(&self) -> Self {
        Generators {
            generators: self.generators.clone(),
        }
    }
}

/// PedersenComm. This struct acts as a convenient wrapper for Pedersen Commitments.
/// At a high-level, this struct is meant to be used whilst producing Pedersen Commitments
/// on the side of the Prover. Namely, this struct carries around the commitment (as a point, `comm`)
/// and the associated randomness. Any serialised proofs should solely use `comm` in their transcripts /
/// serialisations.
#[derive(Debug, CanonicalSerialize, CanonicalDeserialize)]
pub struct PedersenComm<P: PedersenConfig> {
    /// comm: the point which acts as the commitment.
    pub comm: sw::Affine<P>,
    /// r: the randomness used to generate `comm`. Should not be serialised.
    pub r: <P as CurveConfig>::ScalarField,
}

// This is here because #[Derive(Clone, Copy)] doesn't
// appear to work properly for generic structs...
impl<P: PedersenConfig> Copy for PedersenComm<P> {}
impl<P: PedersenConfig> Clone for PedersenComm<P> {
    fn clone(&self) -> Self {
        *self
    }
}

impl<P: PedersenConfig> ops::Add<PedersenComm<P>> for PedersenComm<P> {
    type Output = PedersenComm<P>;

    fn add(self, rhs: PedersenComm<P>) -> PedersenComm<P> {
        Self::Output {
            comm: (self.comm.into_group() + rhs.comm).into(),
            r: self.r + rhs.r,
        }
    }
}

impl<P: PedersenConfig> ops::Add<&PedersenComm<P>> for &PedersenComm<P> {
    type Output = PedersenComm<P>;

    fn add(self, rhs: &PedersenComm<P>) -> PedersenComm<P> {
        Self::Output {
            comm: (self.comm.into_group() + rhs.comm).into(),
            r: self.r + rhs.r,
        }
    }
}

impl<P: PedersenConfig> ops::Add<&PedersenComm<P>> for PedersenComm<P> {
    type Output = PedersenComm<P>;

    fn add(self, rhs: &PedersenComm<P>) -> PedersenComm<P> {
        Self::Output {
            comm: (self.comm.into_group() + rhs.comm).into(),
            r: self.r + rhs.r,
        }
    }
}

impl<P: PedersenConfig> ops::Add<PedersenComm<P>> for &PedersenComm<P> {
    type Output = PedersenComm<P>;

    fn add(self, rhs: PedersenComm<P>) -> PedersenComm<P> {
        Self::Output {
            comm: (self.comm.into_group() + rhs.comm).into(),
            r: self.r + rhs.r,
        }
    }
}

impl<P: PedersenConfig> ops::Sub<PedersenComm<P>> for PedersenComm<P> {
    type Output = PedersenComm<P>;

    fn sub(self, rhs: PedersenComm<P>) -> PedersenComm<P> {
        Self::Output {
            comm: (self.comm.into_group() - rhs.comm).into(),
            r: self.r - rhs.r,
        }
    }
}

impl<P: PedersenConfig> ops::Sub<&PedersenComm<P>> for &PedersenComm<P> {
    type Output = PedersenComm<P>;

    fn sub(self, rhs: &PedersenComm<P>) -> PedersenComm<P> {
        Self::Output {
            comm: (self.comm.into_group() - rhs.comm).into(),
            r: self.r - rhs.r,
        }
    }
}

impl<P: PedersenConfig> ops::Sub<&PedersenComm<P>> for PedersenComm<P> {
    type Output = PedersenComm<P>;

    fn sub(self, rhs: &PedersenComm<P>) -> PedersenComm<P> {
        Self::Output {
            comm: (self.comm.into_group() - rhs.comm).into(),
            r: self.r - rhs.r,
        }
    }
}

impl<P: PedersenConfig> ops::Sub<PedersenComm<P>> for &PedersenComm<P> {
    type Output = PedersenComm<P>;

    fn sub(self, rhs: PedersenComm<P>) -> PedersenComm<P> {
        Self::Output {
            comm: (self.comm.into_group() - rhs.comm).into(),
            r: self.r - rhs.r,
        }
    }
}

impl<P: PedersenConfig> PedersenComm<P> {
    pub fn get_main_generator() -> sw::Affine<P> {
        <P as SWCurveConfig>::GENERATOR
    }

    /// This function creates a new Pedersen Commitment to a scalar value.
    ///
    /// This uses the default generators of the `CurveConfig`.
    ///
    /// # Arguments
    /// * `x` - the value that is committed to.
<<<<<<< HEAD
    /// * `rng` - the random number generator used to produce the randomness.
    ///   Must be cryptographically secure.
=======
    /// * `rng` - the random number generator used to produce the randomness. Must be cryptographically
    /// secure.
>>>>>>> 53359bcf
    ///
    /// Returns a new Pedersen Commitment to `x`.
    pub fn new<T: RngCore + CryptoRng>(x: <P as CurveConfig>::ScalarField, rng: &mut T) -> Self {
        Self::new_with_generators(x, rng, &<P as SWCurveConfig>::GENERATOR, &P::GENERATOR2)
    }

    /// Creates a new Pedersen Commitment to a vector of values.
    ///
    /// This uses the default generators of the `CurveConfig`.
    ///
    /// # Arguments
    /// * `vals` - the values that are committed to.
<<<<<<< HEAD
    /// * `rng` - the random number generator used to produce the randomness.
    ///   Must be cryptographically secure.
    ///
    /// Returns a new Pedersen Commitment to `vals`.
=======
    /// * `rng` - the random number generator used to produce the randomness. Must be cryptographically
    /// secure.
    ///
    /// Returns a new Pedersen Commitment to `x`.
>>>>>>> 53359bcf
    pub fn new_multi<T: RngCore + CryptoRng>(
        vals: &[<P as CurveConfig>::ScalarField],
        rng: &mut T,
    ) -> (Self, Generators<P>) {
        Self::new_multi_with_generators(vals, rng, &<P as SWCurveConfig>::GENERATOR, &P::GENERATOR2)
    }

    /// Creates a new scalar Pedersen Commitment with specific generators.
    ///
    /// This function accepts a ScalarField element `x`,
    /// two generators (`g`, `q`), and returns a Pedersen Commitment
    /// C = xg + rq, where `r` is a random value.
    ///
    /// # Arguments
    /// * `x` - the value that is committed to.
    /// * `rng` - the random number generator used to produce the random value.
    ///   Must be cryptographically secure.
    /// * `g` - a generator of `P`'s scalar field.
    /// * `q` - a distinct generator of `P`'s scalar field.
    ///
    /// Returns a new commitment to `x`.
    pub fn new_with_generators<T: RngCore + CryptoRng>(
        x: <P as CurveConfig>::ScalarField,
        rng: &mut T,
        g: &sw::Affine<P>,
        q: &sw::Affine<P>,
    ) -> Self {
        // Returns a new Pedersen commitment using fixed generators.
        // N.B First check that `g != q`.
        assert!(g != q);
        let r = <P as CurveConfig>::ScalarField::rand(rng);
        Self {
            comm: (g.mul(x) + q.mul(r)).into_affine(),
            r,
        }
    }

    pub fn affine_from_bytes_tai(bytes: &[u8]) -> sw::Affine<P> {
        use sha3::{Digest, Sha3_256};
        // Try a deterministic sequence of hashes to find a valid point.
        for i in 0..=u8::MAX {
            let mut sha = Sha3_256::new();
            Digest::update(&mut sha, bytes);
            Digest::update(&mut sha, [i]);
            let hash = sha.finalize();
            let res = sw::Affine::<P>::from_random_bytes(hash.as_slice());
            if let Some(point) = res {
                return point;
            }
        }
        panic!()
    }

    /// Creates a new vector Pedersen Commitment with specific generators.
    ///
    /// This function accepts a slice of ScalarField elements `vals`,
    /// two generators (`g`, `q`), and returns a Pedersen Commitment
    /// C = valsg + rq, where `r` is a random value.
    ///
    /// # Arguments
    /// * `vals` - the values that are committed to.
    /// * `rng` - the random number generator used to produce the randomness.
    ///   Must be cryptographically secure.
    /// * `g` - a generator of `P`'s scalar field.
    /// * `q` - a distinct generator of `P`'s scalar field.
    ///
    /// Returns a new commitment to `x`.
    pub fn new_multi_with_generators<T: RngCore + CryptoRng>(
        vals: &[<P as CurveConfig>::ScalarField],
        rng: &mut T,
        g: &sw::Affine<P>,
        q: &sw::Affine<P>,
    ) -> (Self, Generators<P>) {
        // Returns a new multi pedersen commitment using fixed generators.
        // N.B First check that `g != q`.
        assert!(g != q);
        let r = <P as CurveConfig>::ScalarField::rand(rng);

        let label = [b'G', 0, 0, 0, 0];
        let mut shake = Shake256::default();
        shake.update(b"GeneratorsChain");
        shake.update(label);
        let mut reader = shake.finalize_xof_dirty();

        let mut gens: Vec<sw::Affine<P>> = Vec::with_capacity(vals.len() + 1);
        gens.push(*g);

        for _ in 0..vals.len() {
            let mut uniform_bytes = [0u8; 64];
            reader.read(&mut uniform_bytes);

            let rest = Self::affine_from_bytes_tai(&uniform_bytes);
            gens.push(rest);
        }

        let mut total: sw::Affine<P> = sw::Affine::identity();
        for i in 0..vals.len() {
            total = (total + gens[i].mul(vals[i])).into();
        }

        (
            Self {
                comm: (total + q.mul(r)).into_affine(),
                r,
            },
            Generators { generators: gens },
        )
    }

    /// This function returns a new Pedersen Commitment to `x` with randomness
    /// `r` (i.e the commitment is C = xg + rq, where `g` and `q` are pre-defined generators.
    /// # Arguments
    ///
    /// * `x` - the value that is being committed to.
    /// * `r` - the randomness to use.
    ///
    /// Returns a new commitment to `x`.
    pub fn new_with_both(
        x: <P as CurveConfig>::ScalarField,
        r: <P as CurveConfig>::ScalarField,
    ) -> Self {
        Self {
            comm: (<P as SWCurveConfig>::GENERATOR.mul(x) + P::GENERATOR2.mul(r)).into_affine(),
            r,
        }
    }

    /// This function returns a new Pedersen Commitment to `vals` with randomness
    /// `r` (i.e the commitment is C = valsg + rq, where `g` and `q` are pre-defined generators.
    ///
    /// # Arguments
    /// * `vals` - the values that are being committed to.
    /// * `r` - the randomness to use.
    ///
    /// Returns a new commitment to `x`.
    pub fn new_multi_with_both(
        vals: &[<P as CurveConfig>::ScalarField],
        r: <P as CurveConfig>::ScalarField,
    ) -> (Self, Generators<P>) {
        let label = [b'G', 0, 0, 0, 0];
        let mut shake = Shake256::default();
        shake.update(b"GeneratorsChain");
        shake.update(label);
        let mut reader = shake.finalize_xof_dirty();

        let mut gens: Vec<sw::Affine<P>> = Vec::with_capacity(vals.len() + 1);
        gens.push(<P as SWCurveConfig>::GENERATOR);

        for _ in 1..vals.len() {
            let mut uniform_bytes = [0u8; 64];
            reader.read(&mut uniform_bytes);

            let rest = Self::affine_from_bytes_tai(&uniform_bytes);
            gens.push(rest);
        }

        let mut total: sw::Affine<P> = sw::Affine::identity();
        for i in 0..gens.len() {
            total = (total + gens[i].mul(vals[i])).into();
        }

        (
            Self {
                comm: (total + P::GENERATOR2.mul(r)).into_affine(),
                r,
            },
            Generators { generators: gens },
        )
    }

    /// This function accepts a list of ScalarField elements `val`, an `rng`,
    /// and a list of generators, and returns a multi Pedersen Commitment C. Here `r` is
    /// the produced randomness.
    ///
    /// # Arguments
    /// * `vals` - the values that are committed to.
    /// * `rng` - the random number generator used to produce the randomness.
    ///   Must be cryptographically secure.
    ///
    /// Returns a new commitment to `x`.
    pub fn new_multi_with_all_generators<T: RngCore + CryptoRng>(
        vals: &[<P as CurveConfig>::ScalarField],
        rng: &mut T,
        gens: &Generators<P>,
    ) -> Self {
        // Returns a new multi pedersen commitment using fixed generators.
        let r = <P as CurveConfig>::ScalarField::rand(rng);

        let mut total: sw::Affine<P> = sw::Affine::identity();
        for (i, item) in vals.iter().enumerate() {
            total = (total + gens.generators[i].mul(item)).into();
        }

        Self {
            comm: (total + P::GENERATOR2.mul(r)).into_affine(),
            r,
        }
    }

    pub const fn commitment(&self) -> sw::Affine<P> {
        self.comm
    }
}<|MERGE_RESOLUTION|>--- conflicted
+++ resolved
@@ -27,25 +27,15 @@
     /// |p|/2 bits of security.
     const SECPARAM: usize;
 
-<<<<<<< HEAD
+    /// Converts an element from OCurve's ScalarField to the current curve's ScalarField.
+    ///
     /// This function takes an `x` in OCurve's ScalarField and converts it
     /// into an element of the ScalarField of the current curve.
     ///
+    /// # Arguments
+    ///
     /// * `x` - the element ∈ OCurve's ScalarField.
     ///
-=======
-    /// Converts an element from OCurve's ScalarField to the current curve's ScalarField.
-    ///
-    /// This function takes an `x` in OCurve's ScalarField and converts it
-    /// into an element of the ScalarField of the current curve.
-    ///
-    /// # Arguments
-    ///
-    /// * `x` - the element ∈ OCurve's ScalarField.
-    ///
-    /// # Returns
-    ///
->>>>>>> 53359bcf
     /// Returns `x` as an element of Self::ScalarField.
     fn from_oc(
         x: <Self::OCurve as CurveConfig>::ScalarField,
@@ -59,11 +49,6 @@
     ///
     /// * `x` - the element ∈ OCurve's BaseField.
     ///
-<<<<<<< HEAD
-=======
-    /// # Returns
-    ///
->>>>>>> 53359bcf
     /// Returns `y` ∈ OCurve's ScalarField.
     fn from_ob_to_os(
         x: <Self::OCurve as CurveConfig>::BaseField,
@@ -74,11 +59,6 @@
     ///
     /// * `x` - the element ∈ OCurve's BaseField.
     ///
-<<<<<<< HEAD
-=======
-    /// # Returns
-    ///
->>>>>>> 53359bcf
     /// Returns `x` as an element of Self::ScalarField.
     fn from_ob_to_sf(
         x: <Self::OCurve as CurveConfig>::BaseField,
@@ -89,11 +69,6 @@
     ///
     /// * `x` - the element ∈ OCurve's ScalarField.
     ///
-<<<<<<< HEAD
-=======
-    /// # Returns
-    ///
->>>>>>> 53359bcf
     /// Returns `x` as an element of Self::ScalarField.
     fn from_os_to_sf(
         x: <Self::OCurve as CurveConfig>::ScalarField,
@@ -104,11 +79,6 @@
     ///
     /// * `x` - the element ∈ Self::BaseField.
     ///
-<<<<<<< HEAD
-=======
-    /// # Returns
-    ///
->>>>>>> 53359bcf
     /// Returns `x` as an element of Self::ScalarField.
     fn from_bf_to_sf(x: <Self as CurveConfig>::BaseField) -> <Self as CurveConfig>::ScalarField;
 
@@ -117,16 +87,9 @@
     /// This function accepts a challenge slice (ideally produced by a transcript)
     /// and converts it into an element of Self::ScalarField.
     /// This function exists primarily to circumvent an API issue with Merlin.
-<<<<<<< HEAD
     ///
     /// * `chal_buf` - a slice of bytes (representing a serialised curve point),
     ///   to be used to make a element of the ScalarField.
-=======
-    /// * `chal_buf` - a slice of bytes (representing a serialised curve point), to be used to
-    ///                make a element of the ScalarField.
-    ///
-    /// # Returns
->>>>>>> 53359bcf
     ///
     /// Returns a scalar field element.
     fn make_challenge_from_buffer(chal_buf: &[u8]) -> <Self as CurveConfig>::ScalarField {
@@ -147,20 +110,12 @@
         PedersenComm::new(Self::from_ob_to_sf(val), rng)
     }
 
-<<<<<<< HEAD
-    /// This function accepts a single bit value `v` and returns:
+    /// make_single_bit_challenge. This function accepts a single bit value `v` and returns:
+    ///
     /// * -1 (in the ScalarField) if `v == 0`.
     /// *  1 (in the ScalarField) if `v == 1`.
     ///
-    /// For any other value of `v` this function panics.
-=======
-    /// make_single_bit_challenge. This function accepts a single bit value `v` and returns:
-    ///
-    /// * -1 (in the ScalarField) if `v == 0`.
-    /// *  1 (in the ScalarField) if `v == 1`.
-    ///
     /// For any other value of `v`, this function panics.
->>>>>>> 53359bcf
     ///
     /// # Arguments
     /// * `v` - the single bit challenge.
@@ -213,13 +168,8 @@
     /// the scalar field of the OCurve.
     ///
     /// # Arguments
-<<<<<<< HEAD
     /// * `rng` - the random number generator used to produce the random value.
     ///   Must be a cryptographically secure RNG.
-=======
-    /// * `rng` - the random number generator used to produce the random value. Must be a cryptographically
-    /// secure RNG.
->>>>>>> 53359bcf
     ///
     /// Returns a random scalar value from OCurve::ScalarField.
     fn get_random_p<T: RngCore + CryptoRng>(
@@ -234,13 +184,8 @@
     ///
     /// # Arguments
     /// * `val - the value that is being committed to.
-<<<<<<< HEAD
     /// * `rng` - the random number generator used to produce the random value.
     ///   Must be a cryptographically secure RNG.
-=======
-    /// * `rng` - the random number generator used to produce the random value. Must be a cryptographically
-    /// secure RNG.
->>>>>>> 53359bcf
     ///
     /// Returns a new commitment to `val` as a tuple.
     fn create_commit_other<T: RngCore + CryptoRng>(
@@ -259,13 +204,8 @@
     ///
     /// # Arguments
     /// * `vals - the values that is being committed to.
-<<<<<<< HEAD
     /// * `rng` - the random number generator used to produce the random value.
     ///   Must be a cryptographically secure RNG.
-=======
-    /// * `rng` - the random number generator used to produce the random value. Must be a cryptographically
-    /// secure RNG.
->>>>>>> 53359bcf
     ///
     /// Returns a new commitment to `val` as a tuple.
     fn create_multi_commit_other<T: RngCore + CryptoRng>(
@@ -498,13 +438,8 @@
     ///
     /// # Arguments
     /// * `x` - the value that is committed to.
-<<<<<<< HEAD
     /// * `rng` - the random number generator used to produce the randomness.
     ///   Must be cryptographically secure.
-=======
-    /// * `rng` - the random number generator used to produce the randomness. Must be cryptographically
-    /// secure.
->>>>>>> 53359bcf
     ///
     /// Returns a new Pedersen Commitment to `x`.
     pub fn new<T: RngCore + CryptoRng>(x: <P as CurveConfig>::ScalarField, rng: &mut T) -> Self {
@@ -517,17 +452,10 @@
     ///
     /// # Arguments
     /// * `vals` - the values that are committed to.
-<<<<<<< HEAD
     /// * `rng` - the random number generator used to produce the randomness.
     ///   Must be cryptographically secure.
     ///
     /// Returns a new Pedersen Commitment to `vals`.
-=======
-    /// * `rng` - the random number generator used to produce the randomness. Must be cryptographically
-    /// secure.
-    ///
-    /// Returns a new Pedersen Commitment to `x`.
->>>>>>> 53359bcf
     pub fn new_multi<T: RngCore + CryptoRng>(
         vals: &[<P as CurveConfig>::ScalarField],
         rng: &mut T,
