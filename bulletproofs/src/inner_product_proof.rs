--- conflicted
+++ resolved
@@ -325,19 +325,12 @@
         })
     }
 
-<<<<<<< HEAD
-    /// This method is for testing that proof generation work,
-    /// but for efficiency the actual protocols would use `verification_scalars`
-    /// method to combine inner product verification with other checks
-    /// in a single multiscalar multiplication.
-=======
     /// Verify a generated proof
     ///
     /// This method is convenient for testing, but for efficiency
     /// the actual protocols would use the `verification_scalars`
     /// method to combine inner product verification with other
     /// checks in a single multiscalar multiplication.
->>>>>>> fa841572
     #[allow(dead_code, clippy::too_many_arguments)]
     pub fn verify<IG, IH>(
         &self,
