[package]
name = "boomerang"
version = "0.1.0"
edition = "2021"

# See more keys and their definitions at https://doc.rust-lang.org/cargo/reference/manifest.html

[dependencies]
ark-ec = { version = "0.4.2", default-features = false }
ark-std = { version = "0.4.0", default-features = false }
ark-bulletproofs = { path="../bulletproofs" }
pedersen = { path="../pedersen" }
acl = { path="../acl" }
rand = { version = "0.8.5" }
ark-ff = { version = "0.4.2"}
ark-serialize = { version = "0.4.2"}
merlin = { version = "3.0.0"}
num-bigint = { version = "0.4", default-features = false }
<<<<<<< HEAD
rewards-proof = { path="../rewards-proof" }
=======
sha3 = { version = "0.9.1", default-features = false }
digest = { version = "0.9.0", default-features = false }
>>>>>>> 61ea68e9
<|MERGE_RESOLUTION|>--- conflicted
+++ resolved
@@ -15,10 +15,4 @@
 ark-ff = { version = "0.4.2"}
 ark-serialize = { version = "0.4.2"}
 merlin = { version = "3.0.0"}
-num-bigint = { version = "0.4", default-features = false }
-<<<<<<< HEAD
-rewards-proof = { path="../rewards-proof" }
-=======
-sha3 = { version = "0.9.1", default-features = false }
-digest = { version = "0.9.0", default-features = false }
->>>>>>> 61ea68e9
+num-bigint = { version = "0.4", default-features = false }